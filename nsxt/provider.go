--- conflicted
+++ resolved
@@ -126,12 +126,9 @@
 			"nsxt_lb_https_monitor":                  resourceNsxtLbHTTPSMonitor(),
 			"nsxt_lb_passive_monitor":                resourceNsxtLbPassiveMonitor(),
 			"nsxt_lb_pool":                           resourceNsxtLbPool(),
-<<<<<<< HEAD
 			"nsxt_lb_tcp_virtual_server":             resourceNsxtLbTCPVirtualServer(),
 			"nsxt_lb_udp_virtual_server":             resourceNsxtLbUDPVirtualServer(),
-=======
 			"nsxt_lb_http_forwarding_rule":           resourceNsxtLbHTTPForwardingRule(),
->>>>>>> 779150ea
 			"nsxt_lb_http_request_rewrite_rule":      resourceNsxtLbHTTPRequestRewriteRule(),
 			"nsxt_lb_http_response_rewrite_rule":     resourceNsxtLbHTTPResponseRewriteRule(),
 			"nsxt_lb_cookie_persistence_profile":     resourceNsxtLbCookiePersistenceProfile(),
